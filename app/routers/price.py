# app/api/price_router.py
from __future__ import annotations
<<<<<<< HEAD
from app.services.price import Period
from fastapi import Depends, Query, HTTPException
from typing import Annotated
from sqlalchemy.ext.asyncio import AsyncSession

from app.database import get_session
from app.di import get_price_service
from app.services.price_service import PriceService
from app.utils.router import get_router

router = get_router("price")

@router.post("/daily", summary="국내주식 일별 시세 동기화 (KIS)")
=======

import asyncio
import re
from datetime import datetime, timedelta
from typing import Annotated, Any, Dict, Final, Iterable, List, Optional, Tuple

from fastapi import Depends, HTTPException, Query
from sqlalchemy.ext.asyncio import AsyncSession

from app.database import get_session
from app.repositories.price import upsert_price_data
from app.schemas.price import YfinanceRequest
from app.services.kis_prices import KISPrices
from app.services.price import Period  # Literal["D","W","M","Y"]
from app.services.price import PriceService, ingest_daily_range
from app.services.ticker import TickerService
from app.utils.dependencies import get_price_service
from app.utils.router import get_router
from app.utils.timezone import (_fmt_ymd, daterange_kst,
                                kst_ymd_hms_to_utc_naive, kst_ymd_to_utc_naive,
                                months_ago_kst, today_kst_datetime)

# ---- 동작 기본값(필요하면 여기만 바꾸면 됨) ----
# 과거 분봉 조회 일수 (영업일 계산 X, 주말 제외만)
INTRADAY_LOOKBACK_DAYS: Final[int] = 30
RESAMPLE_MINUTES: Final[List[int]] = [5, 15, 30, 60]     # 1분봉 → 리샘플 생성할 분 단위
INCLUDE_TODAY: Final[bool] = True                        # 당일 분봉 포함 여부

DATE_RE = re.compile(r"^\d{8}$")

router = get_router("price")


def _daterange_ymd_for_intraday(end_ymd: str, days: int) -> List[str]:
    """주말(토/일)만 제외하고 최근 days일의 YYYYMMDD 목록 생성 (end_ymd 포함 X)"""
    end_dt = datetime.strptime(end_ymd, "%Y%m%d")
    out: List[str] = []
    d = end_dt - timedelta(days=1)
    while len(out) < days:
        if d.weekday() < 5:  # 0=월 ... 4=금
            out.append(d.strftime("%Y%m%d"))
        d -= timedelta(days=1)
    out.reverse()
    return out


def _assert_yyyymmdd(name: str, value: str) -> None:
    if not DATE_RE.match(value or ""):
        raise HTTPException(
            status_code=400, detail=f"{name}는 YYYYMMDD 형식이어야 합니다.")


async def _upsert_rows(db: AsyncSession, rows: Iterable[Dict[str, Any]]) -> int:
    if not rows:
        return 0
    return await upsert_price_data(db, rows)

# ---------- 리샘플링 유틸 ----------


def _bucket_key_end(hhmmss: str, mins: int) -> str:
    """해당 분이 포함된 버킷의 '끝' 시각으로 스냅 (예: 10:03,5분→10:05:00)."""
    h = int(hhmmss[0:2])
    m = int(hhmmss[2:4])
    end_min = ((m // mins) + 1) * mins
    if end_min >= 60:
        h = (h + 1) % 24
        end_min -= 60
    return f"{h:02d}{end_min:02d}00"


def _resample_from_1m(items_1m: List[Dict[str, Any]], mins: int) -> List[Dict[str, Any]]:
    """1분봉 리스트 → N분봉 리스트(open=첫, high=max, low=min, close=마지막, volume=sum)."""
    buckets: Dict[str, Dict[str, Any]] = {}
    for r in items_1m:
        t = r.get("time")
        if not t or len(t) != 6 or not str(t).isdigit():
            continue
        k = _bucket_key_end(str(t), mins)
        o, h, l, c = r.get("open"), r.get("high"), r.get("low"), r.get("close")
        v = r.get("volume")
        vol = int(v) if v is not None else 0
        b = buckets.get(k)
        if b is None:
            buckets[k] = {"date": r.get(
                "date"), "time": k, "open": o, "high": h, "low": l, "close": c, "volume": vol}
        else:
            # high/low 갱신, close 갱신, volume 누적
            if h is not None:
                b["high"] = max(b["high"], h)
            if l is not None:
                b["low"] = min(b["low"],  l)
            if c is not None:
                b["close"] = c
            b["volume"] += vol
    return list(buckets.values())


def _rows_from_items(
    ticker_id: int,
    items: List[Dict[str, Any]],
    timeframe: str,
) -> List[Dict[str, Any]]:
    rows: List[Dict[str, Any]] = []
    if timeframe == "1D":
        for it in items:
            rows.append({
                "ticker_id": ticker_id,
                "timestamp": kst_ymd_to_utc_naive(it["date"]),
                "timeframe": "1D",
                "open": it.get("open"),
                "high": it.get("high"),
                "low": it.get("low"),
                "close": it.get("close"),
                "volume": it.get("volume"),
                "source": "KIS",
                "is_adjusted": False,
            })
    else:
        for it in items:
            rows.append({
                "ticker_id": ticker_id,
                "timestamp": kst_ymd_hms_to_utc_naive(str(it["date"]), str(it["time"])),
                "timeframe": timeframe,
                "open": it.get("open"),
                "high": it.get("high"),
                "low": it.get("low"),
                "close": it.get("close"),
                "volume": it.get("volume"),
                "source": "KIS",
                "is_adjusted": False,
            })
    return rows

# ---------- 엔드포인트 ----------


@router.post(
    "/daily",
    summary="국내주식 일별 시세 동기화 (KIS)",
    description="""
    지정된 기간 동안의 일봉(OHLCV) 데이터를 수집하고 price_data 테이블에 upsert합니다.
    """,
)
>>>>>>> 861f612d
async def sync_daily_prices(
    db: Annotated[AsyncSession, Depends(get_session)],
    price_svc: Annotated[PriceService, Depends(get_price_service)],
    start_date: Annotated[str, Query(description="YYYYMMDD")] = ...,
    end_date:   Annotated[str, Query(description="YYYYMMDD")] = ...,
):
<<<<<<< HEAD
    try:
        return await price_svc.sync_daily_prices(db, start_date, end_date)
    except ValueError as e:
        raise HTTPException(status_code=400, detail=str(e))

@router.post("/intraday/by-date", summary="국내주식 과거 분봉 시세 동기화 (KIS)")
=======
    _assert_yyyymmdd("start_date", start_date)
    _assert_yyyymmdd("end_date", end_date)

    tsvc = TickerService()
    # TODO : ticker_service가 아니라 price_service에서 처리하도록 수정하고
    #        ticker_service에서는 ticker_repository를 통해 접근
    kis_to_tid = await tsvc.load_kis_to_ticker_id(db)
    kis = KISPrices()

    period: Period = "D"
    count = await ingest_daily_range(
        db, kis, kis_to_tid, kis_to_tid.keys(), start_date, end_date, period=period
    )
    await db.commit()
    return {"synced": count, "timeframe": "1D"}


@router.post(
    "/intraday/by-date",
    summary="국내주식 과거 분봉 시세 동기화 (KIS)",
    description="""
    지정된 날짜(YYYYMMDD)의 과거 1분봉을 전량 수집(30건 페이징)하고,
    1m + (5/15/30/60m 리샘플링)을 price_data에 upsert합니다.
    """,
)
>>>>>>> 861f612d
async def sync_intraday_by_date(
    db: Annotated[AsyncSession, Depends(get_session)],
    price_svc: Annotated[PriceService, Depends(get_price_service)],
    date: Annotated[str, Query(description="YYYYMMDD")] = ...,
):
    try:
        return await price_svc.sync_intraday_by_date(db, date)
    except ValueError as e:
        raise HTTPException(status_code=400, detail=str(e))

<<<<<<< HEAD
@router.post("/intraday/today", summary="국내주식 당일 분봉 시세 동기화 (KIS)")
=======

@router.post(
    "/intraday/today",
    summary="국내주식 당일 분봉 시세 동기화 (KIS)",
    description="""
    현재 거래일의 1분봉을 전량 수집(30건 페이징)하고,
    1m + (5/15/30/60m 리샘플링)을 price_data에 upsert합니다.
    """,
)
>>>>>>> 861f612d
async def sync_intraday_today(
    db: Annotated[AsyncSession, Depends(get_session)],
    price_svc: Annotated[PriceService, Depends(get_price_service)],
):
    return await price_svc.sync_intraday_today(db)

<<<<<<< HEAD
@router.post("/one/all", summary="삼성전자 일봉(3년)+분봉(1개월) 데이터 동기화 (KIS)")
=======
        for mins in RESAMPLE_MINUTES:
            tf = f"{mins}m" if mins < 60 else "1h"
            derived = _resample_from_1m(items_1m, mins)
            rows_tf = _rows_from_items(ticker_id, derived, tf)
            s = await _upsert_rows(db, rows_tf)
            total_synced += s
            per_tf[tf] = per_tf.get(tf, 0) + s
            steps.append(f"Today ({mins}m/{tf}): {s}")

    await db.commit()
    return {"synced": total_synced, "synced_by_timeframe": per_tf, "steps": steps}


@router.post(
    "/one/all",
    summary="삼성전자 일봉(3년)+분봉(1개월) 데이터 동기화 (KIS)",
    description="""
    삼성전자 일봉(3년)+분봉(1개월) 데이터를 수집하고 price_data 테이블에 upsert합니다.
    """
)
>>>>>>> 861f612d
async def ingest_one_stock_all(
    db: Annotated[AsyncSession, Depends(get_session)],
    price_svc: Annotated[PriceService, Depends(get_price_service)],
    years: int = 3,
    months: int = 1,
    period: Period = "D",
):
<<<<<<< HEAD
    return await price_svc.ingest_one_stock_all(db, years=years, months=months, period=period)
=======

    # 1) 종목 식별 ------------------------------------------------------------
    tsvc = TickerService()
    try:
        # 삼성전자 코드
        ticker_id, code = await tsvc.resolve_one(db, kis_code="005930")
    except (ValueError, LookupError) as e:
        raise HTTPException(status_code=400, detail=str(e))

    kis = KISPrices()

    # 요약 카운터
    total = 0
    per_tf: Dict[str, int] = {}
    steps: List[str] = []

    # 목표 기간 계산
    daily_end = today_kst_datetime()
    daily_start = daily_end - timedelta(days=365 * years)

    now_end = daily_end
    while now_end >= daily_start:
        now_start = max(daily_start, now_end - timedelta(days=99))

        try:
            # 2) 일봉 전구간 ------------------------------------------------------
            daily_items = await kis.get_period_candles(
                code,
                _fmt_ymd(now_start),
                _fmt_ymd(now_end),
                period=period
            )

            daily_rows = _rows_from_items(ticker_id, daily_items, "1D")
            synced = await _upsert_rows(db, daily_rows)
            await db.commit()

            per_tf["1D"] = per_tf.get("1D", 0) + synced
            total += synced
            steps.append(
                f"D(1D) {_fmt_ymd(now_start)}~{_fmt_ymd(now_end)}: {synced}")

            now_end = now_start - timedelta(days=1)
            await asyncio.sleep(0.2)

        except Exception as e:
            await db.rollback()
            raise HTTPException(status_code=500, detail=f"동기화 실패: {e}")

        # 3) 과거 분봉 (최근 N개월) --------------------------------------------
    try:
        intraday_end = today_kst_datetime()
        intraday_start = months_ago_kst(intraday_end, months)

        for d in daterange_kst(intraday_start, intraday_end - timedelta(days=1)):
            ymd = d.strftime("%Y%m%d")
            items_1m = await kis.get_intraday_by_date(code, date=ymd)

            rows_1m = _rows_from_items(ticker_id, items_1m, "1m")
            s1 = await _upsert_rows(db, rows_1m)
            per_tf["1m"] = per_tf.get("1m", 0) + s1
            total += s1
            steps.append(f"1m {ymd}: {s1}")

            # 파생 리샘플 TF
            if items_1m:
                for mins in RESAMPLE_MINUTES:
                    tf = f"{mins}m" if mins < 60 else "1h"
                    derived = _resample_from_1m(items_1m, mins)
                    rows_tf = _rows_from_items(ticker_id, derived, tf)
                    s = await _upsert_rows(db, rows_tf)
                    per_tf[tf] = per_tf.get(tf, 0) + s
                    total += s
                    steps.append(f"{tf} {ymd}: {s}")

            await db.commit()
            await asyncio.sleep(0.15)  # 레이트 리밋 여유
    except Exception as e:
        await db.rollback()
        raise HTTPException(status_code=500, detail=f"분봉 동기화 실패: {e}")

    return {
        "ticker_id": ticker_id,
        "kis_code": code,
        "synced_total": total,
        "synced_by_timeframe": per_tf,
        "steps": steps,
        "notes": f"일봉={years}년, 분봉={months}개월(1m 전량 수집 후 리샘플 5/15/30/60m)."
    }


@router.post("/yfinance")
async def update_price_from_yfinance(
    request: YfinanceRequest,
    service: Annotated[PriceService, Depends(get_price_service)],
    db: Annotated[AsyncSession, Depends(get_session)],
):
    result = await service.update_price_from_yfinance(request, db)
    return result
>>>>>>> 861f612d
<|MERGE_RESOLUTION|>--- conflicted
+++ resolved
@@ -1,365 +1,81 @@
-# app/api/price_router.py
 from __future__ import annotations
-<<<<<<< HEAD
-from app.services.price import Period
-from fastapi import Depends, Query, HTTPException
+
 from typing import Annotated
+from fastapi import Depends, HTTPException, Query
 from sqlalchemy.ext.asyncio import AsyncSession
 
 from app.database import get_session
 from app.di import get_price_service
 from app.services.price_service import PriceService
+from app.services.price import Period
 from app.utils.router import get_router
+from app.schemas.price import YfinanceRequest
 
 router = get_router("price")
-
-@router.post("/daily", summary="국내주식 일별 시세 동기화 (KIS)")
-=======
-
-import asyncio
-import re
-from datetime import datetime, timedelta
-from typing import Annotated, Any, Dict, Final, Iterable, List, Optional, Tuple
-
-from fastapi import Depends, HTTPException, Query
-from sqlalchemy.ext.asyncio import AsyncSession
-
-from app.database import get_session
-from app.repositories.price import upsert_price_data
-from app.schemas.price import YfinanceRequest
-from app.services.kis_prices import KISPrices
-from app.services.price import Period  # Literal["D","W","M","Y"]
-from app.services.price import PriceService, ingest_daily_range
-from app.services.ticker import TickerService
-from app.utils.dependencies import get_price_service
-from app.utils.router import get_router
-from app.utils.timezone import (_fmt_ymd, daterange_kst,
-                                kst_ymd_hms_to_utc_naive, kst_ymd_to_utc_naive,
-                                months_ago_kst, today_kst_datetime)
-
-# ---- 동작 기본값(필요하면 여기만 바꾸면 됨) ----
-# 과거 분봉 조회 일수 (영업일 계산 X, 주말 제외만)
-INTRADAY_LOOKBACK_DAYS: Final[int] = 30
-RESAMPLE_MINUTES: Final[List[int]] = [5, 15, 30, 60]     # 1분봉 → 리샘플 생성할 분 단위
-INCLUDE_TODAY: Final[bool] = True                        # 당일 분봉 포함 여부
-
-DATE_RE = re.compile(r"^\d{8}$")
-
-router = get_router("price")
-
-
-def _daterange_ymd_for_intraday(end_ymd: str, days: int) -> List[str]:
-    """주말(토/일)만 제외하고 최근 days일의 YYYYMMDD 목록 생성 (end_ymd 포함 X)"""
-    end_dt = datetime.strptime(end_ymd, "%Y%m%d")
-    out: List[str] = []
-    d = end_dt - timedelta(days=1)
-    while len(out) < days:
-        if d.weekday() < 5:  # 0=월 ... 4=금
-            out.append(d.strftime("%Y%m%d"))
-        d -= timedelta(days=1)
-    out.reverse()
-    return out
-
-
-def _assert_yyyymmdd(name: str, value: str) -> None:
-    if not DATE_RE.match(value or ""):
-        raise HTTPException(
-            status_code=400, detail=f"{name}는 YYYYMMDD 형식이어야 합니다.")
-
-
-async def _upsert_rows(db: AsyncSession, rows: Iterable[Dict[str, Any]]) -> int:
-    if not rows:
-        return 0
-    return await upsert_price_data(db, rows)
-
-# ---------- 리샘플링 유틸 ----------
-
-
-def _bucket_key_end(hhmmss: str, mins: int) -> str:
-    """해당 분이 포함된 버킷의 '끝' 시각으로 스냅 (예: 10:03,5분→10:05:00)."""
-    h = int(hhmmss[0:2])
-    m = int(hhmmss[2:4])
-    end_min = ((m // mins) + 1) * mins
-    if end_min >= 60:
-        h = (h + 1) % 24
-        end_min -= 60
-    return f"{h:02d}{end_min:02d}00"
-
-
-def _resample_from_1m(items_1m: List[Dict[str, Any]], mins: int) -> List[Dict[str, Any]]:
-    """1분봉 리스트 → N분봉 리스트(open=첫, high=max, low=min, close=마지막, volume=sum)."""
-    buckets: Dict[str, Dict[str, Any]] = {}
-    for r in items_1m:
-        t = r.get("time")
-        if not t or len(t) != 6 or not str(t).isdigit():
-            continue
-        k = _bucket_key_end(str(t), mins)
-        o, h, l, c = r.get("open"), r.get("high"), r.get("low"), r.get("close")
-        v = r.get("volume")
-        vol = int(v) if v is not None else 0
-        b = buckets.get(k)
-        if b is None:
-            buckets[k] = {"date": r.get(
-                "date"), "time": k, "open": o, "high": h, "low": l, "close": c, "volume": vol}
-        else:
-            # high/low 갱신, close 갱신, volume 누적
-            if h is not None:
-                b["high"] = max(b["high"], h)
-            if l is not None:
-                b["low"] = min(b["low"],  l)
-            if c is not None:
-                b["close"] = c
-            b["volume"] += vol
-    return list(buckets.values())
-
-
-def _rows_from_items(
-    ticker_id: int,
-    items: List[Dict[str, Any]],
-    timeframe: str,
-) -> List[Dict[str, Any]]:
-    rows: List[Dict[str, Any]] = []
-    if timeframe == "1D":
-        for it in items:
-            rows.append({
-                "ticker_id": ticker_id,
-                "timestamp": kst_ymd_to_utc_naive(it["date"]),
-                "timeframe": "1D",
-                "open": it.get("open"),
-                "high": it.get("high"),
-                "low": it.get("low"),
-                "close": it.get("close"),
-                "volume": it.get("volume"),
-                "source": "KIS",
-                "is_adjusted": False,
-            })
-    else:
-        for it in items:
-            rows.append({
-                "ticker_id": ticker_id,
-                "timestamp": kst_ymd_hms_to_utc_naive(str(it["date"]), str(it["time"])),
-                "timeframe": timeframe,
-                "open": it.get("open"),
-                "high": it.get("high"),
-                "low": it.get("low"),
-                "close": it.get("close"),
-                "volume": it.get("volume"),
-                "source": "KIS",
-                "is_adjusted": False,
-            })
-    return rows
-
-# ---------- 엔드포인트 ----------
-
 
 @router.post(
     "/daily",
     summary="국내주식 일별 시세 동기화 (KIS)",
-    description="""
-    지정된 기간 동안의 일봉(OHLCV) 데이터를 수집하고 price_data 테이블에 upsert합니다.
-    """,
+    description="지정된 기간 동안의 일봉(OHLCV) 데이터를 수집하고 price_data 테이블에 upsert합니다.",
 )
->>>>>>> 861f612d
 async def sync_daily_prices(
     db: Annotated[AsyncSession, Depends(get_session)],
     price_svc: Annotated[PriceService, Depends(get_price_service)],
     start_date: Annotated[str, Query(description="YYYYMMDD")] = ...,
     end_date:   Annotated[str, Query(description="YYYYMMDD")] = ...,
+    period: Annotated[Period, Query(description="D/W/M/Y")] = "D",
 ):
-<<<<<<< HEAD
     try:
-        return await price_svc.sync_daily_prices(db, start_date, end_date)
+        return await price_svc.sync_daily_prices(db, start_date, end_date, period=period)
     except ValueError as e:
         raise HTTPException(status_code=400, detail=str(e))
-
-@router.post("/intraday/by-date", summary="국내주식 과거 분봉 시세 동기화 (KIS)")
-=======
-    _assert_yyyymmdd("start_date", start_date)
-    _assert_yyyymmdd("end_date", end_date)
-
-    tsvc = TickerService()
-    # TODO : ticker_service가 아니라 price_service에서 처리하도록 수정하고
-    #        ticker_service에서는 ticker_repository를 통해 접근
-    kis_to_tid = await tsvc.load_kis_to_ticker_id(db)
-    kis = KISPrices()
-
-    period: Period = "D"
-    count = await ingest_daily_range(
-        db, kis, kis_to_tid, kis_to_tid.keys(), start_date, end_date, period=period
-    )
-    await db.commit()
-    return {"synced": count, "timeframe": "1D"}
-
 
 @router.post(
     "/intraday/by-date",
     summary="국내주식 과거 분봉 시세 동기화 (KIS)",
-    description="""
-    지정된 날짜(YYYYMMDD)의 과거 1분봉을 전량 수집(30건 페이징)하고,
-    1m + (5/15/30/60m 리샘플링)을 price_data에 upsert합니다.
-    """,
+    description="지정된 날짜(YYYYMMDD)의 과거 1분봉을 수집합니다(파생 리샘플은 서비스에서 처리).",
 )
->>>>>>> 861f612d
 async def sync_intraday_by_date(
     db: Annotated[AsyncSession, Depends(get_session)],
     price_svc: Annotated[PriceService, Depends(get_price_service)],
     date: Annotated[str, Query(description="YYYYMMDD")] = ...,
+    unit: Annotated[int, Query(description="1,5,15,30,60")] = 1,
 ):
     try:
-        return await price_svc.sync_intraday_by_date(db, date)
+        return await price_svc.sync_intraday_by_date(db, date, unit=unit)
     except ValueError as e:
         raise HTTPException(status_code=400, detail=str(e))
-
-<<<<<<< HEAD
-@router.post("/intraday/today", summary="국내주식 당일 분봉 시세 동기화 (KIS)")
-=======
 
 @router.post(
     "/intraday/today",
     summary="국내주식 당일 분봉 시세 동기화 (KIS)",
-    description="""
-    현재 거래일의 1분봉을 전량 수집(30건 페이징)하고,
-    1m + (5/15/30/60m 리샘플링)을 price_data에 upsert합니다.
-    """,
+    description="현재 거래일의 1분봉을 수집합니다(파생 리샘플은 서비스에서 처리).",
 )
->>>>>>> 861f612d
 async def sync_intraday_today(
     db: Annotated[AsyncSession, Depends(get_session)],
     price_svc: Annotated[PriceService, Depends(get_price_service)],
+    unit: Annotated[int, Query(description="1,5,15,30,60")] = 1,
 ):
-    return await price_svc.sync_intraday_today(db)
-
-<<<<<<< HEAD
-@router.post("/one/all", summary="삼성전자 일봉(3년)+분봉(1개월) 데이터 동기화 (KIS)")
-=======
-        for mins in RESAMPLE_MINUTES:
-            tf = f"{mins}m" if mins < 60 else "1h"
-            derived = _resample_from_1m(items_1m, mins)
-            rows_tf = _rows_from_items(ticker_id, derived, tf)
-            s = await _upsert_rows(db, rows_tf)
-            total_synced += s
-            per_tf[tf] = per_tf.get(tf, 0) + s
-            steps.append(f"Today ({mins}m/{tf}): {s}")
-
-    await db.commit()
-    return {"synced": total_synced, "synced_by_timeframe": per_tf, "steps": steps}
-
+    return await price_svc.sync_intraday_today(db, unit=unit)
 
 @router.post(
     "/one/all",
     summary="삼성전자 일봉(3년)+분봉(1개월) 데이터 동기화 (KIS)",
-    description="""
-    삼성전자 일봉(3년)+분봉(1개월) 데이터를 수집하고 price_data 테이블에 upsert합니다.
-    """
+    description="삼성전자(005930) 일봉(최근 N년) + 분봉(최근 N개월)을 수집해 저장합니다.",
 )
->>>>>>> 861f612d
 async def ingest_one_stock_all(
     db: Annotated[AsyncSession, Depends(get_session)],
     price_svc: Annotated[PriceService, Depends(get_price_service)],
     years: int = 3,
     months: int = 1,
-    period: Period = "D",
+    period: Annotated[Period, Query(description="D/W/M/Y")] = "D",
 ):
-<<<<<<< HEAD
     return await price_svc.ingest_one_stock_all(db, years=years, months=months, period=period)
-=======
 
-    # 1) 종목 식별 ------------------------------------------------------------
-    tsvc = TickerService()
-    try:
-        # 삼성전자 코드
-        ticker_id, code = await tsvc.resolve_one(db, kis_code="005930")
-    except (ValueError, LookupError) as e:
-        raise HTTPException(status_code=400, detail=str(e))
-
-    kis = KISPrices()
-
-    # 요약 카운터
-    total = 0
-    per_tf: Dict[str, int] = {}
-    steps: List[str] = []
-
-    # 목표 기간 계산
-    daily_end = today_kst_datetime()
-    daily_start = daily_end - timedelta(days=365 * years)
-
-    now_end = daily_end
-    while now_end >= daily_start:
-        now_start = max(daily_start, now_end - timedelta(days=99))
-
-        try:
-            # 2) 일봉 전구간 ------------------------------------------------------
-            daily_items = await kis.get_period_candles(
-                code,
-                _fmt_ymd(now_start),
-                _fmt_ymd(now_end),
-                period=period
-            )
-
-            daily_rows = _rows_from_items(ticker_id, daily_items, "1D")
-            synced = await _upsert_rows(db, daily_rows)
-            await db.commit()
-
-            per_tf["1D"] = per_tf.get("1D", 0) + synced
-            total += synced
-            steps.append(
-                f"D(1D) {_fmt_ymd(now_start)}~{_fmt_ymd(now_end)}: {synced}")
-
-            now_end = now_start - timedelta(days=1)
-            await asyncio.sleep(0.2)
-
-        except Exception as e:
-            await db.rollback()
-            raise HTTPException(status_code=500, detail=f"동기화 실패: {e}")
-
-        # 3) 과거 분봉 (최근 N개월) --------------------------------------------
-    try:
-        intraday_end = today_kst_datetime()
-        intraday_start = months_ago_kst(intraday_end, months)
-
-        for d in daterange_kst(intraday_start, intraday_end - timedelta(days=1)):
-            ymd = d.strftime("%Y%m%d")
-            items_1m = await kis.get_intraday_by_date(code, date=ymd)
-
-            rows_1m = _rows_from_items(ticker_id, items_1m, "1m")
-            s1 = await _upsert_rows(db, rows_1m)
-            per_tf["1m"] = per_tf.get("1m", 0) + s1
-            total += s1
-            steps.append(f"1m {ymd}: {s1}")
-
-            # 파생 리샘플 TF
-            if items_1m:
-                for mins in RESAMPLE_MINUTES:
-                    tf = f"{mins}m" if mins < 60 else "1h"
-                    derived = _resample_from_1m(items_1m, mins)
-                    rows_tf = _rows_from_items(ticker_id, derived, tf)
-                    s = await _upsert_rows(db, rows_tf)
-                    per_tf[tf] = per_tf.get(tf, 0) + s
-                    total += s
-                    steps.append(f"{tf} {ymd}: {s}")
-
-            await db.commit()
-            await asyncio.sleep(0.15)  # 레이트 리밋 여유
-    except Exception as e:
-        await db.rollback()
-        raise HTTPException(status_code=500, detail=f"분봉 동기화 실패: {e}")
-
-    return {
-        "ticker_id": ticker_id,
-        "kis_code": code,
-        "synced_total": total,
-        "synced_by_timeframe": per_tf,
-        "steps": steps,
-        "notes": f"일봉={years}년, 분봉={months}개월(1m 전량 수집 후 리샘플 5/15/30/60m)."
-    }
-
-
-@router.post("/yfinance")
+@router.post("/yfinance", summary="야후 파이낸스 기반 가격 업데이트")
 async def update_price_from_yfinance(
     request: YfinanceRequest,
-    service: Annotated[PriceService, Depends(get_price_service)],
+    price_svc: Annotated[PriceService, Depends(get_price_service)],
     db: Annotated[AsyncSession, Depends(get_session)],
 ):
-    result = await service.update_price_from_yfinance(request, db)
-    return result
->>>>>>> 861f612d
+    return await price_svc.update_price_from_yfinance(request, db)